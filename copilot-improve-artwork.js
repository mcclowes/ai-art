#!/usr/bin/env node

const fs = require("fs");
const path = require("path");
const { writeArtworkState } = require("./utils/artwork-writer");

// Read the current artwork state from the TypeScript file
const artworkTsPath = path.join(__dirname, "src", "artwork-state.ts");
const artworkContent = fs.readFileSync(artworkTsPath, "utf8");

// Extract the artwork state data from the TypeScript file
const match = artworkContent.match(
  /export const artworkState: ArtworkState = ([\s\S]*?);$/m
);
if (!match) {
  console.error("Could not parse artwork state from TypeScript file");
  process.exit(1);
}

const currentState = eval(`(${match[1]})`);

// Intelligent color palette suggestions based on color theory
const colorPalettes = {
<<<<<<< HEAD
  warm: ['#ff6b6b', '#feca57', '#ff9ff3', '#54a0ff', '#5f27cd'],
  cool: ['#00d2d3', '#1dd1a1', '#341f97', '#706fd3', '#40407a'],
  earth: ['#8e44ad', '#27ae60', '#e67e22', '#f39c12', '#d35400'],
  monochrome: ['#2f3640', '#57606f', '#a4b0be', '#fff', '#000'],
  pastel: ['#ffb3ba', '#ffdfba', '#ffffba', '#baffc9', '#bae1ff'],
  vibrant: ['#e74c3c', '#f39c12', '#f1c40f', '#2ecc71', '#3498db', '#9b59b6'],
  ocean: ['#006994', '#4682B4', '#87CEEB', '#20B2AA', '#008B8B'],
  sunset: ['#FF6B35', '#F7931E', '#FFD23F', '#C5DB8C', '#87CEEB']
=======
  warm: ["#ff6b6b", "#feca57", "#ff9ff3", "#54a0ff", "#5f27cd"],
  cool: ["#00d2d3", "#1dd1a1", "#341f97", "#706fd3", "#40407a"],
  earth: ["#8e44ad", "#27ae60", "#e67e22", "#f39c12", "#d35400"],
  monochrome: ["#2f3640", "#57606f", "#a4b0be", "#fff", "#000"],
  pastel: ["#ffb3ba", "#ffdfba", "#ffffba", "#baffc9", "#bae1ff"],
  vibrant: ["#e74c3c", "#f39c12", "#f1c40f", "#2ecc71", "#3498db", "#9b59b6"],
>>>>>>> 7daf5432
};

// Advanced gradient combinations
const gradientCombinations = {
  warm: [
    ['#FF6B35', '#F7931E', '#FFD23F'],
    ['#e74c3c', '#f39c12', '#f1c40f'],
    ['#d35400', '#e67e22', '#f39c12']
  ],
  cool: [
    ['#2ecc71', '#3498db', '#9b59b6'],
    ['#1abc9c', '#34495e', '#2c3e50'],
    ['#006994', '#4682B4', '#87CEEB']
  ],
  sunset: [
    ['#FF6B35', '#F7931E', '#FFD23F'],
    ['#FF4500', '#FF8C00', '#FFA500'],
    ['#DC143C', '#FF69B4', '#FF1493']
  ],
  ocean: [
    ['#006994', '#4682B4', '#87CEEB'],
    ['#20B2AA', '#008B8B', '#2F4F4F'],
    ['#0077BE', '#0099CC', '#66CCFF']
  ],
  vibrant: [
    ['#e74c3c', '#f39c12', '#f1c40f'],
    ['#2ecc71', '#3498db', '#9b59b6'],
    ['#FF6B35', '#F7931E', '#FFD23F']
  ],
  earth: [
    ['#8B4513', '#A0522D', '#D2B48C'],
    ['#8e44ad', '#27ae60', '#e67e22'],
    ['#654321', '#8B4513', '#A0522D']
  ],
  pastel: [
    ['#ffb3ba', '#ffdfba', '#ffffba'],
    ['#baffc9', '#bae1ff', '#c9baff'],
    ['#f8d7da', '#d4edda', '#d1ecf1']
  ]
};

// Generate sophisticated gradient
function generateGradient(palette) {
  const paletteGradients = gradientCombinations[palette] || gradientCombinations.warm;
  const gradientColors = paletteGradients[Math.floor(Math.random() * paletteGradients.length)];
  
  return {
    type: Math.random() > 0.5 ? 'linear' : 'radial',
    colors: gradientColors,
    direction: Math.random() * 360,
    centerX: 0.3 + Math.random() * 0.4,
    centerY: 0.3 + Math.random() * 0.4
  };
}

// Generate sophisticated shadow
function generateShadow(color) {
  return {
    blur: 5 + Math.random() * 15,
    color: color + '40',
    offsetX: -5 + Math.random() * 10,
    offsetY: -5 + Math.random() * 10
  };
}

// Golden ratio and fibonacci sequence
const goldenRatio = 1.618;
const fibonacciSequence = [1, 1, 2, 3, 5, 8, 13, 21, 34, 55, 89, 144];

function getGoldenRatioPosition(state, elementWidth, elementHeight) {
  const width = state.canvas.width;
  const height = state.canvas.height;
  
  const goldenX = [width / goldenRatio, width - (width / goldenRatio)];
  const goldenY = [height / goldenRatio, height - (height / goldenRatio)];
  
  const x = goldenX[Math.floor(Math.random() * goldenX.length)] - elementWidth / 2;
  const y = goldenY[Math.floor(Math.random() * goldenY.length)] - elementHeight / 2;
  
  return {
    x: Math.max(0, Math.min(x, width - elementWidth)),
    y: Math.max(0, Math.min(y, height - elementHeight))
  };
}

function getFibonacciSize() {
  const index = Math.floor(Math.random() * (fibonacciSequence.length - 3)) + 2;
  return fibonacciSequence[index];
}

// Analyze current artwork and suggest improvements
function analyzeArtwork(state) {
  const analysis = {
    elementCount: state.elements.length,
    hasText: state.elements.some(el => el.type === "text"),
    hasShapes: state.elements.some(el => el.type === "rectangle"),
    colorDiversity: [...new Set(state.elements.map(el => el.fillStyle))].length,
    densityScore:
      state.elements.length /
      ((state.canvas.width * state.canvas.height) / 10000),
    averageSize:
      state.elements
        .filter(el => el.width && el.height)
        .reduce((sum, el) => sum + el.width * el.height, 0) /
        state.elements.filter(el => el.width && el.height).length || 0,
  };

  return analysis;
}

// Generate intelligent improvements based on analysis
function generateCopilotImprovements(state, analysis) {
  const improvements = [];
  const issueTitle = process.env.ISSUE_TITLE || "";
  const issueBody = process.env.ISSUE_BODY || "";

  // Choose color palette based on issue context or current state
<<<<<<< HEAD
  let selectedPalette = 'vibrant';
  if (issueTitle.toLowerCase().includes('calm') || issueBody.toLowerCase().includes('peaceful')) {
    selectedPalette = 'pastel';
  } else if (issueTitle.toLowerCase().includes('nature') || issueBody.toLowerCase().includes('organic')) {
    selectedPalette = 'earth';
  } else if (issueTitle.toLowerCase().includes('cool') || issueBody.toLowerCase().includes('blue')) {
    selectedPalette = 'cool';
  } else if (issueTitle.toLowerCase().includes('warm') || issueBody.toLowerCase().includes('fire')) {
    selectedPalette = 'warm';
  } else if (issueTitle.toLowerCase().includes('ocean') || issueBody.toLowerCase().includes('water')) {
    selectedPalette = 'ocean';
  } else if (issueTitle.toLowerCase().includes('sunset') || issueBody.toLowerCase().includes('golden')) {
    selectedPalette = 'sunset';
  } else if (issueTitle.toLowerCase().includes('vibrant') || issueBody.toLowerCase().includes('colorful')) {
    selectedPalette = 'vibrant';
=======
  let selectedPalette = "vibrant";
  if (
    issueTitle.toLowerCase().includes("calm") ||
    issueBody.toLowerCase().includes("peaceful")
  ) {
    selectedPalette = "pastel";
  } else if (
    issueTitle.toLowerCase().includes("nature") ||
    issueBody.toLowerCase().includes("organic")
  ) {
    selectedPalette = "earth";
  } else if (
    issueTitle.toLowerCase().includes("cool") ||
    issueBody.toLowerCase().includes("blue")
  ) {
    selectedPalette = "cool";
  } else if (
    issueTitle.toLowerCase().includes("warm") ||
    issueBody.toLowerCase().includes("fire")
  ) {
    selectedPalette = "warm";
>>>>>>> 7daf5432
  }

  const palette = colorPalettes[selectedPalette];

  // Improvement 1: Add complementary elements if sparse
  if (analysis.elementCount < 5) {
    const newElement = createIntelligentElement(state, palette, "complement");
    improvements.push(() => {
      state.elements.push(newElement);
      return `Added complementary ${newElement.type} element using ${selectedPalette} palette`;
    });
  }

  // Improvement 2: Enhance color harmony
  if (analysis.colorDiversity > 6) {
    improvements.push(() => {
      // Harmonize colors by replacing some with palette colors
      const elementsToHarmonize = state.elements.slice(0, 2);
      elementsToHarmonize.forEach(el => {
        el.fillStyle = palette[Math.floor(Math.random() * palette.length)];
      });
      return `Harmonized colors using ${selectedPalette} palette for better visual cohesion`;
    });
  }

  // Improvement 3: Add meaningful text based on issue context
  if (!analysis.hasText || Math.random() < 0.5) {
    const contextualText = generateContextualText(issueTitle, issueBody);
    const textElement = createIntelligentText(state, palette, contextualText);
    improvements.push(() => {
      state.elements.push(textElement);
      return `Added contextual text: "${contextualText}"`;
    });
  }

  // Improvement 4: Optimize composition and balance
  if (analysis.densityScore > 0.5) {
    improvements.push(() => {
      // Spread elements for better composition
      const elementsToMove = state.elements.slice(0, 2);
      elementsToMove.forEach(el => {
        const newPos = calculateBalancedPosition(state, el);
        el.x = newPos.x;
        el.y = newPos.y;
      });
      return `Rebalanced composition for better visual harmony`;
    });
  }

  // Improvement 5: Add artistic enhancement based on generation
  if (state.generation % 3 === 0) {
    const enhancement = createArtisticEnhancement(state, palette);
    improvements.push(() => {
      state.elements.push(enhancement);
      return `Added artistic enhancement: ${enhancement.type} with ${selectedPalette} styling`;
    });
  }

  return improvements;
}

function createIntelligentElement(state, palette, purpose) {
  const { width, height } = state.canvas;
  const color = palette[Math.floor(Math.random() * palette.length)];
<<<<<<< HEAD
  
  // Create element with golden ratio proportions and positioning
  const size = getFibonacciSize() * 8;
  const pos = getGoldenRatioPosition(state, size, size * 0.618);
  
  // Choose element type based on purpose
  const elementTypes = ['rectangle', 'circle', 'triangle'];
  const elementType = elementTypes[Math.floor(Math.random() * elementTypes.length)];
  
  const baseElement = {
    type: elementType,
    x: pos.x,
    y: pos.y,
    fillStyle: color,
    id: `copilot_${purpose}_${Date.now()}`,
    opacity: 0.7 + Math.random() * 0.3
=======

  // Create element with golden ratio proportions
  const size = Math.min(width, height) * 0.1 * (1 + Math.random() * 0.618);

  return {
    type: "rectangle",
    x: Math.random() * (width - size),
    y: Math.random() * (height - size),
    width: size,
    height: size * 0.618, // Golden ratio
    fillStyle: color,
    id: `copilot_${purpose}_${Date.now()}`,
>>>>>>> 7daf5432
  };
  
  // Add type-specific properties
  if (elementType === 'rectangle') {
    baseElement.width = size;
    baseElement.height = size * 0.618; // Golden ratio
    
    // Add advanced visual effects
    if (Math.random() > 0.6) {
      baseElement.gradient = generateGradient(getSelectedPalette(palette));
    }
    if (Math.random() > 0.7) {
      baseElement.shadow = generateShadow(color);
    }
    if (Math.random() > 0.8) {
      const patterns = ['dots', 'stripes', 'waves'];
      baseElement.pattern = patterns[Math.floor(Math.random() * patterns.length)];
    }
  } else if (elementType === 'circle') {
    baseElement.radius = size * 0.5;
    baseElement.x = pos.x + baseElement.radius;
    baseElement.y = pos.y + baseElement.radius;
    
    // Add gradient effects to circles
    if (Math.random() > 0.5) {
      baseElement.gradient = generateGradient(getSelectedPalette(palette));
    }
    if (Math.random() > 0.7) {
      baseElement.shadow = generateShadow(color);
    }
  } else if (elementType === 'triangle') {
    baseElement.size = size * 0.8;
    baseElement.x = pos.x + baseElement.size;
    baseElement.y = pos.y + baseElement.size;
    
    // Add rotation and effects
    if (Math.random() > 0.6) {
      baseElement.rotation = Math.random() * 360;
    }
    if (Math.random() > 0.7) {
      baseElement.shadow = generateShadow(color);
      baseElement.strokeStyle = color;
      baseElement.strokeWidth = 1 + Math.random() * 2;
    }
  }
  
  return baseElement;
}

function createIntelligentText(state, palette, text) {
  const { width, height } = state.canvas;
  const color = palette[Math.floor(Math.random() * palette.length)];
<<<<<<< HEAD
  
  // Use golden ratio positioning for text
  const pos = getGoldenRatioPosition(state, 120, 40);
  
  const textElement = {
    type: 'text',
    x: pos.x,
    y: pos.y,
=======

  return {
    type: "text",
    x: Math.random() * (width - 100),
    y: 50 + Math.random() * (height - 100),
>>>>>>> 7daf5432
    text: text,
    font: `${18 + Math.random() * 16}px Arial`,
    fillStyle: color,
    id: `copilot_text_${Date.now()}`,
<<<<<<< HEAD
    opacity: 0.8 + Math.random() * 0.2
=======
>>>>>>> 7daf5432
  };
  
  // Add advanced text effects
  if (Math.random() > 0.6) {
    textElement.gradient = generateGradient(getSelectedPalette(palette));
  }
  if (Math.random() > 0.7) {
    textElement.shadow = generateShadow(color);
  }
  if (Math.random() > 0.8) {
    textElement.strokeStyle = color;
    textElement.strokeWidth = 1;
  }
  
  return textElement;
}

function createArtisticEnhancement(state, palette) {
  const { width, height } = state.canvas;
  const color = palette[Math.floor(Math.random() * palette.length)];
<<<<<<< HEAD
  
  // Create sophisticated artistic elements
  const enhancementTypes = ['gradient_rectangle', 'spiral', 'curve', 'pattern_circle'];
  const enhancementType = enhancementTypes[Math.floor(Math.random() * enhancementTypes.length)];
  
  const baseSize = getFibonacciSize() * 6;
  const pos = getGoldenRatioPosition(state, baseSize * 2, baseSize * 2);
  
  if (enhancementType === 'gradient_rectangle') {
    return {
      type: 'rectangle',
      x: pos.x,
      y: pos.y,
      width: baseSize * 1.5,
      height: baseSize,
      fillStyle: color,
      gradient: generateGradient(getSelectedPalette(palette)),
      shadow: generateShadow(color),
      opacity: 0.6 + Math.random() * 0.4,
      id: `copilot_enhancement_${Date.now()}`
    };
  } else if (enhancementType === 'spiral') {
    return {
      type: 'spiral',
      x: pos.x + baseSize,
      y: pos.y + baseSize,
      radius: baseSize,
      fillStyle: color,
      strokeStyle: color,
      strokeWidth: 2,
      opacity: 0.7,
      id: `copilot_spiral_${Date.now()}`
    };
  } else if (enhancementType === 'curve') {
    return {
      type: 'curve',
      x: pos.x,
      y: pos.y,
      width: baseSize * 2,
      height: baseSize,
      fillStyle: color,
      strokeStyle: color,
      strokeWidth: 3,
      opacity: 0.8,
      id: `copilot_curve_${Date.now()}`
    };
  } else {
    return {
      type: 'circle',
      x: pos.x + baseSize,
      y: pos.y + baseSize,
      radius: baseSize,
      fillStyle: color,
      pattern: 'dots',
      opacity: 0.6,
      id: `copilot_pattern_${Date.now()}`
    };
  }
}

function getSelectedPalette(palette) {
  // Determine palette name from colors
  const paletteNames = Object.keys(colorPalettes);
  for (const name of paletteNames) {
    if (colorPalettes[name].includes(palette[0])) {
      return name;
    }
  }
  return 'vibrant';
=======

  // Create an artistic element with interesting proportions
  const baseSize = Math.min(width, height) * 0.08;

  return {
    type: "rectangle",
    x: Math.random() * (width - baseSize * 2),
    y: Math.random() * (height - baseSize * 2),
    width: baseSize * (1 + Math.random()),
    height: baseSize * (0.5 + Math.random() * 1.5),
    fillStyle: color,
    id: `copilot_enhancement_${Date.now()}`,
  };
>>>>>>> 7daf5432
}

function generateContextualText(title, body) {
  const words = [
    "Evolve",
    "Create",
    "Transform",
    "Inspire",
    "Harmony",
    "Beauty",
    "Vision",
    "Art",
    "Dream",
    "Flow",
    "Grace",
    "Light",
    "Wonder",
    "Magic",
    "Spirit",
    "Energy",
  ];

  // Try to extract meaningful words from the issue
  const titleWords = title.toLowerCase().match(/\b\w+\b/g) || [];
  const bodyWords = body.toLowerCase().match(/\b\w+\b/g) || [];

  const meaningfulWords = [...titleWords, ...bodyWords].filter(
    word =>
      word.length > 4 &&
      ![
        "that",
        "this",
        "with",
        "from",
        "they",
        "have",
        "been",
        "will",
      ].includes(word)
  );

  if (meaningfulWords.length > 0) {
    const word =
      meaningfulWords[Math.floor(Math.random() * meaningfulWords.length)];
    return word.charAt(0).toUpperCase() + word.slice(1);
  }

  return words[Math.floor(Math.random() * words.length)];
}

function calculateBalancedPosition(state, element) {
  const { width, height } = state.canvas;
  const padding = 50;

  // Use rule of thirds for positioning
  const thirds = {
    x: [width / 3, (width * 2) / 3],
    y: [height / 3, (height * 2) / 3],
  };

  const targetX = thirds.x[Math.floor(Math.random() * 2)];
  const targetY = thirds.y[Math.floor(Math.random() * 2)];

  return {
    x: Math.max(
      padding,
      Math.min(targetX + (Math.random() - 0.5) * 100, width - padding)
    ),
    y: Math.max(
      padding,
      Math.min(targetY + (Math.random() - 0.5) * 100, height - padding)
    ),
  };
}

// Main execution
console.log("🎨 Copilot analyzing artwork...");
const analysis = analyzeArtwork(currentState);
console.log("Analysis:", analysis);

const improvements = generateCopilotImprovements(currentState, analysis);
console.log(`Generated ${improvements.length} intelligent improvements`);

// Apply 1-3 improvements based on analysis
const numImprovements = Math.min(
  improvements.length,
  1 + Math.floor(Math.random() * 2)
);
const appliedImprovements = [];

for (let i = 0; i < numImprovements; i++) {
  const improvementIndex = Math.floor(Math.random() * improvements.length);
  const result = improvements[improvementIndex]();
  appliedImprovements.push(result);
  improvements.splice(improvementIndex, 1); // Remove to avoid duplicates
}

// Update generation and timestamp
currentState.generation++;
currentState.lastUpdated = new Date().toISOString();

console.log("Applied Copilot improvements:", appliedImprovements);

// Write back the updated state to the TypeScript file
writeArtworkState(currentState, artworkTsPath);
console.log(
  `✅ Copilot updated artwork to generation ${currentState.generation}`
);<|MERGE_RESOLUTION|>--- conflicted
+++ resolved
@@ -21,7 +21,6 @@
 
 // Intelligent color palette suggestions based on color theory
 const colorPalettes = {
-<<<<<<< HEAD
   warm: ['#ff6b6b', '#feca57', '#ff9ff3', '#54a0ff', '#5f27cd'],
   cool: ['#00d2d3', '#1dd1a1', '#341f97', '#706fd3', '#40407a'],
   earth: ['#8e44ad', '#27ae60', '#e67e22', '#f39c12', '#d35400'],
@@ -30,14 +29,6 @@
   vibrant: ['#e74c3c', '#f39c12', '#f1c40f', '#2ecc71', '#3498db', '#9b59b6'],
   ocean: ['#006994', '#4682B4', '#87CEEB', '#20B2AA', '#008B8B'],
   sunset: ['#FF6B35', '#F7931E', '#FFD23F', '#C5DB8C', '#87CEEB']
-=======
-  warm: ["#ff6b6b", "#feca57", "#ff9ff3", "#54a0ff", "#5f27cd"],
-  cool: ["#00d2d3", "#1dd1a1", "#341f97", "#706fd3", "#40407a"],
-  earth: ["#8e44ad", "#27ae60", "#e67e22", "#f39c12", "#d35400"],
-  monochrome: ["#2f3640", "#57606f", "#a4b0be", "#fff", "#000"],
-  pastel: ["#ffb3ba", "#ffdfba", "#ffffba", "#baffc9", "#bae1ff"],
-  vibrant: ["#e74c3c", "#f39c12", "#f1c40f", "#2ecc71", "#3498db", "#9b59b6"],
->>>>>>> 7daf5432
 };
 
 // Advanced gradient combinations
@@ -155,7 +146,6 @@
   const issueBody = process.env.ISSUE_BODY || "";
 
   // Choose color palette based on issue context or current state
-<<<<<<< HEAD
   let selectedPalette = 'vibrant';
   if (issueTitle.toLowerCase().includes('calm') || issueBody.toLowerCase().includes('peaceful')) {
     selectedPalette = 'pastel';
@@ -171,29 +161,6 @@
     selectedPalette = 'sunset';
   } else if (issueTitle.toLowerCase().includes('vibrant') || issueBody.toLowerCase().includes('colorful')) {
     selectedPalette = 'vibrant';
-=======
-  let selectedPalette = "vibrant";
-  if (
-    issueTitle.toLowerCase().includes("calm") ||
-    issueBody.toLowerCase().includes("peaceful")
-  ) {
-    selectedPalette = "pastel";
-  } else if (
-    issueTitle.toLowerCase().includes("nature") ||
-    issueBody.toLowerCase().includes("organic")
-  ) {
-    selectedPalette = "earth";
-  } else if (
-    issueTitle.toLowerCase().includes("cool") ||
-    issueBody.toLowerCase().includes("blue")
-  ) {
-    selectedPalette = "cool";
-  } else if (
-    issueTitle.toLowerCase().includes("warm") ||
-    issueBody.toLowerCase().includes("fire")
-  ) {
-    selectedPalette = "warm";
->>>>>>> 7daf5432
   }
 
   const palette = colorPalettes[selectedPalette];
@@ -258,7 +225,6 @@
 function createIntelligentElement(state, palette, purpose) {
   const { width, height } = state.canvas;
   const color = palette[Math.floor(Math.random() * palette.length)];
-<<<<<<< HEAD
   
   // Create element with golden ratio proportions and positioning
   const size = getFibonacciSize() * 8;
@@ -275,20 +241,6 @@
     fillStyle: color,
     id: `copilot_${purpose}_${Date.now()}`,
     opacity: 0.7 + Math.random() * 0.3
-=======
-
-  // Create element with golden ratio proportions
-  const size = Math.min(width, height) * 0.1 * (1 + Math.random() * 0.618);
-
-  return {
-    type: "rectangle",
-    x: Math.random() * (width - size),
-    y: Math.random() * (height - size),
-    width: size,
-    height: size * 0.618, // Golden ratio
-    fillStyle: color,
-    id: `copilot_${purpose}_${Date.now()}`,
->>>>>>> 7daf5432
   };
   
   // Add type-specific properties
@@ -341,7 +293,6 @@
 function createIntelligentText(state, palette, text) {
   const { width, height } = state.canvas;
   const color = palette[Math.floor(Math.random() * palette.length)];
-<<<<<<< HEAD
   
   // Use golden ratio positioning for text
   const pos = getGoldenRatioPosition(state, 120, 40);
@@ -350,21 +301,11 @@
     type: 'text',
     x: pos.x,
     y: pos.y,
-=======
-
-  return {
-    type: "text",
-    x: Math.random() * (width - 100),
-    y: 50 + Math.random() * (height - 100),
->>>>>>> 7daf5432
     text: text,
     font: `${18 + Math.random() * 16}px Arial`,
     fillStyle: color,
     id: `copilot_text_${Date.now()}`,
-<<<<<<< HEAD
     opacity: 0.8 + Math.random() * 0.2
-=======
->>>>>>> 7daf5432
   };
   
   // Add advanced text effects
@@ -385,7 +326,6 @@
 function createArtisticEnhancement(state, palette) {
   const { width, height } = state.canvas;
   const color = palette[Math.floor(Math.random() * palette.length)];
-<<<<<<< HEAD
   
   // Create sophisticated artistic elements
   const enhancementTypes = ['gradient_rectangle', 'spiral', 'curve', 'pattern_circle'];
@@ -455,21 +395,6 @@
     }
   }
   return 'vibrant';
-=======
-
-  // Create an artistic element with interesting proportions
-  const baseSize = Math.min(width, height) * 0.08;
-
-  return {
-    type: "rectangle",
-    x: Math.random() * (width - baseSize * 2),
-    y: Math.random() * (height - baseSize * 2),
-    width: baseSize * (1 + Math.random()),
-    height: baseSize * (0.5 + Math.random() * 1.5),
-    fillStyle: color,
-    id: `copilot_enhancement_${Date.now()}`,
-  };
->>>>>>> 7daf5432
 }
 
 function generateContextualText(title, body) {
