--- conflicted
+++ resolved
@@ -20,7 +20,6 @@
     ctx.fillRect(0, 0, canvas.width, canvas.height);
 
     // Render each element
-<<<<<<< HEAD
     artworkState.elements.forEach((element: ArtworkElement) => {
       ctx.save(); // Save the current state
       
@@ -75,21 +74,10 @@
       if (element.strokeStyle) {
         ctx.strokeStyle = element.strokeStyle;
         ctx.lineWidth = element.strokeWidth || 1;
-=======
-    elements.forEach((element: ArtworkElement) => {
-      ctx.fillStyle = element.fillStyle;
-
-      // Highlight selected element
-      if (element.id === selectedElementId) {
-        ctx.strokeStyle = '#fff';
-        ctx.lineWidth = 2;
-        ctx.setLineDash([5, 5]);
->>>>>>> 7daf5432
       }
       
       switch (element.type) {
         case "rectangle":
-<<<<<<< HEAD
           if (element.pattern) {
             drawPattern(ctx, element, element.pattern);
           } else {
@@ -98,29 +86,16 @@
               ctx.strokeRect(element.x, element.y, element.width || 0, element.height || 0);
             }
           }
-=======
-          ctx.fillRect(
-            element.x,
-            element.y,
-            element.width || 0,
-            element.height || 0
-          );
->>>>>>> 7daf5432
           break;
         case "circle":
           ctx.beginPath();
           ctx.arc(element.x, element.y, element.radius || 50, 0, Math.PI * 2);
-<<<<<<< HEAD
           if (element.pattern) {
             drawPattern(ctx, element, element.pattern);
           } else {
             ctx.fill();
           }
           if (element.strokeStyle) {
-=======
-          ctx.fill();
-          if (element.id === selectedElementId) {
->>>>>>> 7daf5432
             ctx.stroke();
           }
           break;
@@ -131,24 +106,18 @@
           ctx.lineTo(element.x - size * 0.866, element.y + size * 0.5);
           ctx.lineTo(element.x + size * 0.866, element.y + size * 0.5);
           ctx.closePath();
-<<<<<<< HEAD
           if (element.pattern) {
             drawPattern(ctx, element, element.pattern);
           } else {
             ctx.fill();
           }
           if (element.strokeStyle) {
-=======
-          ctx.fill();
-          if (element.id === selectedElementId) {
->>>>>>> 7daf5432
             ctx.stroke();
           }
           break;
         case "text":
           if (element.font) ctx.font = element.font;
           ctx.fillText(element.text || "", element.x, element.y);
-<<<<<<< HEAD
           if (element.strokeStyle) {
             ctx.strokeText(element.text || "", element.x, element.y);
           }
@@ -276,19 +245,6 @@
       }
     }
   }, []);
-=======
-          if (element.id === selectedElementId) {
-            const metrics = ctx.measureText(element.text || "");
-            ctx.strokeRect(element.x, element.y - parseInt(element.font || "16px"), metrics.width, parseInt(element.font || "16px"));
-          }
-          break;
-      }
-      
-      // Reset stroke style
-      ctx.setLineDash([]);
-    });
-  }, [elements, selectedElementId]);
->>>>>>> 7daf5432
 
   useEffect(() => {
     drawCanvas();
