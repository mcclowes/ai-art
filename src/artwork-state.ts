export interface ArtworkElement {
  type: string;
  x: number;
  y: number;
  width?: number;
  height?: number;
  fillStyle: string;
  id: string;
  text?: string;
  font?: string;
  radius?: number; // for circles
  size?: number; // for triangles
}

export interface ArtworkState {
  canvas: {
    width: number;
    height: number;
    background: string;
  };
  elements: ArtworkElement[];
  generation: number;
  lastUpdated: string;
  cycleStarted: string;
}

// Artwork state data
export const artworkState: ArtworkState = {
  "canvas": {
    "width": 800,
    "height": 600,
    "background": "#1a1a1a"
  },
  "elements": [
    {
      "type": "rectangle",
      "x": 50,
      "y": 50,
      "width": 200,
      "height": 100,
<<<<<<< HEAD
      "fillStyle": "#f39c12",
=======
      "fillStyle": "#e74c3c",
>>>>>>> 22a94020
      "id": "rect1"
    },
    {
      "type": "text",
      "x": 416,
      "y": 334,
      "text": "Hello Canvas!",
      "font": "24px Arial",
      "fillStyle": "#fff",
      "id": "text1"
    },
    {
      "type": "rectangle",
      "x": 600,
      "y": 370,
      "width": 130.12145536400706,
      "height": 57.07535692995391,
      "fillStyle": "#f39c12",
      "id": "element_1752677536165"
    },
    {
      "type": "rectangle",
      "x": 217,
      "y": 310,
      "width": 67.28405940904902,
      "height": 77.70774308605628,
      "fillStyle": "#d35400",
      "id": "element_1752677671341"
    },
    {
      "type": "rectangle",
      "x": 568,
      "y": 209,
      "width": 128.45533399862614,
      "height": 108.66204749049913,
      "fillStyle": "#e74c3c",
      "id": "element_1752678460915"
    },
    {
      "type": "rectangle",
      "x": 491,
      "y": 0,
      "width": 80.27450640700856,
      "height": 109.96077453880888,
      "fillStyle": "#d35400",
      "id": "element_1752678617268"
    },
    {
      "type": "rectangle",
      "x": 682,
      "y": 141,
      "width": 98.37053890677569,
      "height": 115.92081874275152,
      "fillStyle": "#e67e22",
      "id": "element_1752678617268"
    },
    {
      "type": "text",
      "x": 82,
      "y": 234,
      "text": "Harmony",
<<<<<<< HEAD
      "font": "26.541380780013792px Arial",
      "fillStyle": "#f1c40f",
      "id": "text_1752678626808"
    },
    {
      "type": "rectangle",
      "x": 71,
      "y": 463,
      "width": 120.33619369416976,
      "height": 136.10498470106728,
      "fillStyle": "#f39c12",
      "id": "element_1752678626808"
    },
    {
      "type": "rectangle",
      "x": 200,
      "y": 0,
      "width": 130.75257804378685,
      "height": 124.80549969187908,
      "fillStyle": "#d35400",
      "id": "element_1752678626908"
=======
      "font": "28.716736283626187px Arial",
      "fillStyle": "#d35400",
      "id": "text_1752693209564"
>>>>>>> 22a94020
    },
    {
      "type": "text",
      "x": 82,
      "y": 334,
      "text": "Transform",
      "font": "18.291152273185766px Arial",
      "fillStyle": "#f1c40f",
      "id": "text_1752693380957"
    },
    {
      "type": "rectangle",
      "x": 90,
      "y": 467,
      "width": 82.68673677472988,
      "height": 63.77004872932473,
      "fillStyle": "#f1c40f",
      "id": "element_1752693380957"
    },
    {
      "type": "rectangle",
      "x": 15,
      "y": 210,
      "width": 101.88088346876697,
      "height": 77.30921311476395,
      "fillStyle": "#f39c12",
      "id": "element_1752678828823"
    },
    {
      "type": "text",
      "x": 482,
      "y": 484,
      "text": "Vision",
      "font": "25.051557322945882px Arial",
      "fillStyle": "#e74c3c",
      "id": "text_1752685614252"
    },
    {
      "type": "text",
      "x": 682,
      "y": 484,
      "text": "Create",
      "font": "25.854166087398973px Arial",
      "fillStyle": "#f39c12",
      "id": "text_1752689220358"
    },
    {
      "type": "rectangle",
<<<<<<< HEAD
      "x": 618,
      "y": 150,
      "width": 94.08935817893527,
      "height": 98.65275433137222,
      "fillStyle": "#e74c3c",
      "id": "element_1752693102482"
    },
    {
      "type": "triangle",
      "x": 665.1800296757956,
      "y": 349.1800296757956,
      "size": 69.1800296757956,
      "fillStyle": "#f39c12",
      "id": "triangle_1752693102538"
    },
    {
      "type": "circle",
      "x": 665.3477698069298,
      "y": 499.3477698069298,
      "radius": 31.34776980692979,
      "fillStyle": "#f1c40f",
      "id": "circle_1752693111154"
    },
    {
      "type": "rectangle",
      "x": 90,
      "y": 136,
      "width": 83.8110939719955,
      "height": 126.74889178014682,
      "fillStyle": "#e67e22",
      "id": "element_1752693142929"
    },
    {
      "type": "circle",
      "x": 131.5982731237979,
      "y": 248.5982731237979,
      "radius": 76.5982731237979,
      "fillStyle": "#d35400",
      "id": "circle_1752693142985"
    }
  ],
  "generation": 25,
  "lastUpdated": "2025-07-16T19:12:22.985Z"
=======
      "x": 620,
      "y": 188,
      "width": 90.33560451220565,
      "height": 121.43060221977358,
      "fillStyle": "#e74c3c",
      "id": "element_1752720106434"
    }
  ],
  "generation": 26,
  "lastUpdated": "2025-07-17T04:17:26.312Z",
  "cycleStarted": "2025-07-16T19:12:58.892Z"
>>>>>>> 22a94020
};<|MERGE_RESOLUTION|>--- conflicted
+++ resolved
@@ -38,202 +38,11 @@
       "y": 50,
       "width": 200,
       "height": 100,
-<<<<<<< HEAD
-      "fillStyle": "#f39c12",
-=======
       "fillStyle": "#e74c3c",
->>>>>>> 22a94020
       "id": "rect1"
     },
-    {
-      "type": "text",
-      "x": 416,
-      "y": 334,
-      "text": "Hello Canvas!",
-      "font": "24px Arial",
-      "fillStyle": "#fff",
-      "id": "text1"
-    },
-    {
-      "type": "rectangle",
-      "x": 600,
-      "y": 370,
-      "width": 130.12145536400706,
-      "height": 57.07535692995391,
-      "fillStyle": "#f39c12",
-      "id": "element_1752677536165"
-    },
-    {
-      "type": "rectangle",
-      "x": 217,
-      "y": 310,
-      "width": 67.28405940904902,
-      "height": 77.70774308605628,
-      "fillStyle": "#d35400",
-      "id": "element_1752677671341"
-    },
-    {
-      "type": "rectangle",
-      "x": 568,
-      "y": 209,
-      "width": 128.45533399862614,
-      "height": 108.66204749049913,
-      "fillStyle": "#e74c3c",
-      "id": "element_1752678460915"
-    },
-    {
-      "type": "rectangle",
-      "x": 491,
-      "y": 0,
-      "width": 80.27450640700856,
-      "height": 109.96077453880888,
-      "fillStyle": "#d35400",
-      "id": "element_1752678617268"
-    },
-    {
-      "type": "rectangle",
-      "x": 682,
-      "y": 141,
-      "width": 98.37053890677569,
-      "height": 115.92081874275152,
-      "fillStyle": "#e67e22",
-      "id": "element_1752678617268"
-    },
-    {
-      "type": "text",
-      "x": 82,
-      "y": 234,
-      "text": "Harmony",
-<<<<<<< HEAD
-      "font": "26.541380780013792px Arial",
-      "fillStyle": "#f1c40f",
-      "id": "text_1752678626808"
-    },
-    {
-      "type": "rectangle",
-      "x": 71,
-      "y": 463,
-      "width": 120.33619369416976,
-      "height": 136.10498470106728,
-      "fillStyle": "#f39c12",
-      "id": "element_1752678626808"
-    },
-    {
-      "type": "rectangle",
-      "x": 200,
-      "y": 0,
-      "width": 130.75257804378685,
-      "height": 124.80549969187908,
-      "fillStyle": "#d35400",
-      "id": "element_1752678626908"
-=======
-      "font": "28.716736283626187px Arial",
-      "fillStyle": "#d35400",
-      "id": "text_1752693209564"
->>>>>>> 22a94020
-    },
-    {
-      "type": "text",
-      "x": 82,
-      "y": 334,
-      "text": "Transform",
-      "font": "18.291152273185766px Arial",
-      "fillStyle": "#f1c40f",
-      "id": "text_1752693380957"
-    },
-    {
-      "type": "rectangle",
-      "x": 90,
-      "y": 467,
-      "width": 82.68673677472988,
-      "height": 63.77004872932473,
-      "fillStyle": "#f1c40f",
-      "id": "element_1752693380957"
-    },
-    {
-      "type": "rectangle",
-      "x": 15,
-      "y": 210,
-      "width": 101.88088346876697,
-      "height": 77.30921311476395,
-      "fillStyle": "#f39c12",
-      "id": "element_1752678828823"
-    },
-    {
-      "type": "text",
-      "x": 482,
-      "y": 484,
-      "text": "Vision",
-      "font": "25.051557322945882px Arial",
-      "fillStyle": "#e74c3c",
-      "id": "text_1752685614252"
-    },
-    {
-      "type": "text",
-      "x": 682,
-      "y": 484,
-      "text": "Create",
-      "font": "25.854166087398973px Arial",
-      "fillStyle": "#f39c12",
-      "id": "text_1752689220358"
-    },
-    {
-      "type": "rectangle",
-<<<<<<< HEAD
-      "x": 618,
-      "y": 150,
-      "width": 94.08935817893527,
-      "height": 98.65275433137222,
-      "fillStyle": "#e74c3c",
-      "id": "element_1752693102482"
-    },
-    {
-      "type": "triangle",
-      "x": 665.1800296757956,
-      "y": 349.1800296757956,
-      "size": 69.1800296757956,
-      "fillStyle": "#f39c12",
-      "id": "triangle_1752693102538"
-    },
-    {
-      "type": "circle",
-      "x": 665.3477698069298,
-      "y": 499.3477698069298,
-      "radius": 31.34776980692979,
-      "fillStyle": "#f1c40f",
-      "id": "circle_1752693111154"
-    },
-    {
-      "type": "rectangle",
-      "x": 90,
-      "y": 136,
-      "width": 83.8110939719955,
-      "height": 126.74889178014682,
-      "fillStyle": "#e67e22",
-      "id": "element_1752693142929"
-    },
-    {
-      "type": "circle",
-      "x": 131.5982731237979,
-      "y": 248.5982731237979,
-      "radius": 76.5982731237979,
-      "fillStyle": "#d35400",
-      "id": "circle_1752693142985"
-    }
   ],
-  "generation": 25,
-  "lastUpdated": "2025-07-16T19:12:22.985Z"
-=======
-      "x": 620,
-      "y": 188,
-      "width": 90.33560451220565,
-      "height": 121.43060221977358,
-      "fillStyle": "#e74c3c",
-      "id": "element_1752720106434"
-    }
-  ],
-  "generation": 26,
+  "generation": 1,
   "lastUpdated": "2025-07-17T04:17:26.312Z",
   "cycleStarted": "2025-07-16T19:12:58.892Z"
->>>>>>> 22a94020
 };