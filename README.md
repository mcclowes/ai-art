# AI Art - Evolving Canvas

This project showcases an evolving digital artwork that improves itself every hour through automated GitHub Actions.

## Features

- **Automated Evolution**: GitHub Actions runs every hour to enhance the artwork
<<<<<<< HEAD
- **Copilot Integration**: GitHub Copilot can intelligently improve artwork when assigned to issues
=======
- **Weekly Cycles**: After a week, the artwork is archived and a new cycle begins
>>>>>>> 9bbc6d7e
- **Data-Driven Rendering**: Canvas rendering based on structured data in `src/artwork-state.ts`
- **Progressive Improvements**: Each iteration adds new elements, changes colors, or modifies existing art
- **Generation Tracking**: Each improvement increments the generation counter
- **Artwork Archive**: Completed weekly cycles are saved in the `archive/` directory
- **React + TypeScript**: Built with modern web technologies

## How It Works

1. **Hourly Evolution**: The artwork state is stored in `src/artwork-state.ts` as structured data
2. The React Canvas component renders the artwork based on this data
<<<<<<< HEAD
3. Every hour, the `improve-artwork.js` script runs and applies random improvements:
   - Adds new shapes (rectangles) with random colors and positions
   - Changes colors of existing elements
   - Adds text elements with inspirational words
   - Moves elements to new positions
4. **Copilot Integration**: When issues are assigned to the GitHub Copilot agent:
   - The `copilot-improve-artwork.js` script analyzes the current artwork
   - Applies intelligent improvements based on color theory, composition, and issue context
   - Uses contextual color palettes and meaningful text based on the issue description
   - Automatically commits changes and comments on the issue
5. The artwork continues to evolve indefinitely through both automated and AI-driven improvements

## Improvement Types

### Automated Random Improvements (Hourly)
- **Add Rectangle**: Creates new colored rectangles at random positions
- **Change Color**: Updates the color of existing elements
- **Add Text**: Places inspirational text at random locations
- **Move Element**: Repositions existing elements
=======
3. Every hour, the `improve-artwork.js` script runs and applies intelligent improvements:
   - **Analyzes** the current artwork for visual balance, color harmony, and element distribution
   - **Applies intelligent heuristics** to choose the most appropriate improvements
   - **Positions elements** using composition principles like rule of thirds and density analysis
   - **Selects harmonious colors** from curated palettes that work well together
   - **Provides AI feedback** (when OpenAI API key is available) for even smarter improvements
4. After a week, the current artwork is saved to the `archive/` directory and a new cycle begins
5. The changes are automatically committed and pushed to the repository
6. The artwork continues to evolve with increasingly sophisticated improvements in weekly cycles

## Intelligent Improvement Types

- **Smart Rectangle Addition**: Places new rectangles in optimal positions based on visual balance analysis
- **Color Harmonization**: Updates existing element colors to create better color harmony using curated palettes
- **Meaningful Text**: Adds art-related text with better positioning and harmonious colors
- **Intelligent Rebalancing**: Repositions elements to improve overall visual balance and composition
- **AI-Guided Enhancements**: Optional OpenAI integration for advanced artwork analysis and suggestions
>>>>>>> 9bbc6d7e

### Copilot AI Improvements (Issue-Triggered)
- **Intelligent Color Harmony**: Applies color theory with contextual palettes (warm, cool, earth, pastel, vibrant)
- **Compositional Balance**: Uses rule of thirds and golden ratio for better visual arrangement
- **Contextual Text**: Generates meaningful text based on issue titles and descriptions
- **Artistic Enhancement**: Adds elements with improved proportions and styling
- **Visual Analysis**: Evaluates density, color diversity, and composition before improvements

## Development

### Prerequisites
- Node.js 18 or higher
- npm

### Setup
\`\`\`bash
npm install
\`\`\`

### Run Development Server
\`\`\`bash
npm start
\`\`\`

### Build
\`\`\`bash
npm run build
\`\`\`

### Manual Improvement
\`\`\`bash
node improve-artwork.js
\`\`\`

<<<<<<< HEAD
### Copilot Improvement
\`\`\`bash
# Test Copilot improvements with context
ISSUE_TITLE="Make it more vibrant" ISSUE_BODY="Add warm colors and inspiring text" node copilot-improve-artwork.js
\`\`\`

## Current Generation

The artwork is currently at generation 5 and continues to evolve automatically through both hourly random improvements and Copilot AI enhancements.
=======
### AI-Enhanced Improvements
To enable AI-guided improvements, set your OpenAI API key:
\`\`\`bash
OPENAI_API_KEY=your-api-key node improve-artwork.js
\`\`\`

The AI integration provides:
- Advanced artwork analysis
- Intelligent improvement suggestions  
- Weighted decision making for better visual outcomes

## Current Generation

The artwork is currently at generation 2 and continues to evolve automatically with intelligent improvements in weekly cycles. Previous completed cycles are archived in the `archive/` directory.
>>>>>>> 9bbc6d7e

## Automation

The artwork improves automatically through two GitHub Actions workflows:

### Hourly Random Improvements (`.github/workflows/improve-artwork.yml`)
- Runs every hour via cron schedule
- Can be triggered manually
- Applies random improvements using `improve-artwork.js`
- Validates changes by building the project
- Commits improvements automatically

### Copilot AI Improvements (`.github/workflows/copilot-improve-artwork.yml`)
- Triggered when issues are assigned to the GitHub Copilot agent
- Analyzes current artwork and applies intelligent improvements
- Uses contextual information from issue titles and descriptions
- Automatically commits changes and comments on the issue
- Validates changes by building the project

## Using Copilot for Artwork Improvements

To leverage GitHub Copilot for artwork improvements:

1. **Create an issue** describing what kind of improvement you want (e.g., "Make the artwork more vibrant with warm colors")
2. **Assign the issue to @Copilot** (the GitHub Copilot agent)
3. **Watch the magic happen** - Copilot will automatically analyze the artwork and apply intelligent improvements
4. **Check the issue comments** for a summary of what changes were made

No manual intervention or PR approval is required - the art evolves continuously through both automated and AI-driven improvements!<|MERGE_RESOLUTION|>--- conflicted
+++ resolved
@@ -5,11 +5,8 @@
 ## Features
 
 - **Automated Evolution**: GitHub Actions runs every hour to enhance the artwork
-<<<<<<< HEAD
 - **Copilot Integration**: GitHub Copilot can intelligently improve artwork when assigned to issues
-=======
 - **Weekly Cycles**: After a week, the artwork is archived and a new cycle begins
->>>>>>> 9bbc6d7e
 - **Data-Driven Rendering**: Canvas rendering based on structured data in `src/artwork-state.ts`
 - **Progressive Improvements**: Each iteration adds new elements, changes colors, or modifies existing art
 - **Generation Tracking**: Each improvement increments the generation counter
@@ -20,45 +17,39 @@
 
 1. **Hourly Evolution**: The artwork state is stored in `src/artwork-state.ts` as structured data
 2. The React Canvas component renders the artwork based on this data
-<<<<<<< HEAD
 3. Every hour, the `improve-artwork.js` script runs and applies random improvements:
    - Adds new shapes (rectangles) with random colors and positions
    - Changes colors of existing elements
    - Adds text elements with inspirational words
    - Moves elements to new positions
+   - **Analyzes** the current artwork for visual balance, color harmony, and element distribution
+   - **Applies intelligent heuristics** to choose the most appropriate improvements
+   - **Positions elements** using composition principles like rule of thirds and density analysis
+   - **Selects harmonious colors** from curated palettes that work well together
+   - **Provides AI feedback** (when OpenAI API key is available) for even smarter improvements
 4. **Copilot Integration**: When issues are assigned to the GitHub Copilot agent:
    - The `copilot-improve-artwork.js` script analyzes the current artwork
    - Applies intelligent improvements based on color theory, composition, and issue context
    - Uses contextual color palettes and meaningful text based on the issue description
    - Automatically commits changes and comments on the issue
-5. The artwork continues to evolve indefinitely through both automated and AI-driven improvements
+4. After a week, the current artwork is saved to the `archive/` directory and a new cycle begins
+5. The changes are automatically committed and pushed to the repository
+6. The artwork continues to evolve with increasingly sophisticated improvements in weekly cycles
 
-## Improvement Types
+## Intelligent Improvement Types
 
 ### Automated Random Improvements (Hourly)
 - **Add Rectangle**: Creates new colored rectangles at random positions
 - **Change Color**: Updates the color of existing elements
 - **Add Text**: Places inspirational text at random locations
 - **Move Element**: Repositions existing elements
-=======
-3. Every hour, the `improve-artwork.js` script runs and applies intelligent improvements:
-   - **Analyzes** the current artwork for visual balance, color harmony, and element distribution
-   - **Applies intelligent heuristics** to choose the most appropriate improvements
-   - **Positions elements** using composition principles like rule of thirds and density analysis
-   - **Selects harmonious colors** from curated palettes that work well together
-   - **Provides AI feedback** (when OpenAI API key is available) for even smarter improvements
-4. After a week, the current artwork is saved to the `archive/` directory and a new cycle begins
-5. The changes are automatically committed and pushed to the repository
-6. The artwork continues to evolve with increasingly sophisticated improvements in weekly cycles
 
-## Intelligent Improvement Types
 
 - **Smart Rectangle Addition**: Places new rectangles in optimal positions based on visual balance analysis
 - **Color Harmonization**: Updates existing element colors to create better color harmony using curated palettes
 - **Meaningful Text**: Adds art-related text with better positioning and harmonious colors
 - **Intelligent Rebalancing**: Repositions elements to improve overall visual balance and composition
 - **AI-Guided Enhancements**: Optional OpenAI integration for advanced artwork analysis and suggestions
->>>>>>> 9bbc6d7e
 
 ### Copilot AI Improvements (Issue-Triggered)
 - **Intelligent Color Harmony**: Applies color theory with contextual palettes (warm, cool, earth, pastel, vibrant)
@@ -93,7 +84,6 @@
 node improve-artwork.js
 \`\`\`
 
-<<<<<<< HEAD
 ### Copilot Improvement
 \`\`\`bash
 # Test Copilot improvements with context
@@ -103,7 +93,6 @@
 ## Current Generation
 
 The artwork is currently at generation 5 and continues to evolve automatically through both hourly random improvements and Copilot AI enhancements.
-=======
 ### AI-Enhanced Improvements
 To enable AI-guided improvements, set your OpenAI API key:
 \`\`\`bash
@@ -118,7 +107,7 @@
 ## Current Generation
 
 The artwork is currently at generation 2 and continues to evolve automatically with intelligent improvements in weekly cycles. Previous completed cycles are archived in the `archive/` directory.
->>>>>>> 9bbc6d7e
+
 
 ## Automation
 
